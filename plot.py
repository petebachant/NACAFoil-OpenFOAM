#!/usr/bin/env python
"""
This script plots various quantities.
"""

from __future__ import division, print_function
import numpy as np
import pandas as pd
import matplotlib.pyplot as plt
import argparse
import modules.processing as proc

ylabels = {"cl": r"$C_l$", "cd": r"$C_d$", "cl/cd": r"$C_l/C_d$", "k": "$k$",
           "omega": r"$\omega$", "epsilon": r"$\epsilon$"}


def plot_time_series(quantity="cl"):
    """
    Plot specified quantity over time. Can be used to visualize convergence.
    """
    df = proc.load_force_coeffs()
    if quantity == "cl/cd":
        q = df.cl/df.cd
    else:
        q = df[quantity]
    plt.figure()
    plt.plot(df.time[5:], q[5:])
    plt.xlabel(r"$t$")
    plt.ylabel(ylabels[quantity])
    plt.grid(True)
    plt.tight_layout()


def plot_foil_perf(quantity="cl/cd", foil="0012", Re=2e5):
    df = pd.read_csv("processed/NACA{}_{:.1e}.csv".format(foil, Re))
    plt.figure()
    if quantity == "cl/cd":
        q = df.cl/df.cd
    else:
        q = df[quantity]
    plt.plot(df.alpha_deg, q, "-o")
    plt.xlabel(r"$\alpha$ (deg)")
    plt.ylabel(ylabels[quantity])
    plt.grid(True)
    plt.tight_layout()


if __name__ == "__main__":
    try:
        import seaborn
        seaborn.set(style="white", context="notebook", font_scale=1.5)
    except ImportError:
        print("Could not import seaborn for plot styling. Try")
        print("\n    conda install seaborn\n\nor")
        print("\n    pip install seaborn\n")

    parser = argparse.ArgumentParser(description="Plotting results")
    parser.add_argument("quantity", nargs="?", default="cl/cd",
                        help="Which quantity to plot",
                        choices=["cl", "cd", "cl/cd", "k", "omega", "epsilon"])
    parser.add_argument("--foil", "-f", help="Foil", default="0012")
    parser.add_argument("--Reynolds", "-R", help="Reynolds number", default=2e5)
    parser.add_argument("--save", "-s", action="store_true", help="Save plots")
    parser.add_argument("--noshow", action="store_true", default=False,
                        help="Do not show")
    parser.add_argument("--timeseries", "-t", action="store_true",
<<<<<<< HEAD
                        default=False)
=======
                        default=False, help="Plot time series data")
>>>>>>> d97e35ae
    args = parser.parse_args()

    if args.timeseries:
        plot_time_series(args.quantity)
    else:
        plot_foil_perf(args.quantity, args.foil, float(args.Reynolds))

    if args.save:
        if not os.path.isdir("figures"):
            os.mkdir("figures")
        plt.savefig("figures/{}.pdf".format(args.quantity))

    if not args.noshow:
        plt.show()<|MERGE_RESOLUTION|>--- conflicted
+++ resolved
@@ -64,11 +64,7 @@
     parser.add_argument("--noshow", action="store_true", default=False,
                         help="Do not show")
     parser.add_argument("--timeseries", "-t", action="store_true",
-<<<<<<< HEAD
-                        default=False)
-=======
                         default=False, help="Plot time series data")
->>>>>>> d97e35ae
     args = parser.parse_args()
 
     if args.timeseries:
